# TODO: add proxy support
import logging
import random
import time
import json
from pathlib import Path
from typing import List, Dict, Set, Optional, Callable, Any
from urllib.parse import urljoin, urlparse
import re

import undetected_chromedriver as uc
from selenium import webdriver
from selenium.webdriver.common.by import By
from selenium.webdriver.support.ui import WebDriverWait
from selenium.webdriver.support import expected_conditions as EC
from selenium.common.exceptions import TimeoutException, NoSuchElementException, StaleElementReferenceException
from selenium.webdriver.safari.service import Service as SafariService
from selenium.webdriver.safari.options import Options as SafariOptions

# import constants from base crawler
from ...base_crawler import GRID_HOVER_DELAY_RANGE

# tracking seen TCINs to avoid dupes
SEEN_TCINS: Set[str] = set()

# selectors for Target product grid
PRODUCT_GRID_SELECTOR = '[data-test="product-grid"]'
PRODUCT_CARD_SELECTOR = '[data-test="@web/site-top-of-funnel/ProductCardWrapper"]'
PRODUCT_TITLE_SELECTOR = '[data-test="product-title"]'
PRODUCT_PRICE_SELECTOR = '[data-test="current-price"]'
PRODUCT_LINK_SELECTOR = 'a[data-test="product-title"]'
NEXT_BUTTON_SELECTOR = '[data-test="next"]'
PRODUCT_TCIN_ATTRIBUTE = 'data-focusid'
TCIN_PATTERN = r'(\d+)_product_card'

# * helper funcs
# check if URL already exists in listings
def _url_exists_in_database(url: str, supabase_client = None) -> bool:
    if not supabase_client:
        return False
    
    try:
        result = supabase_client.table('listings')\
            .select('id')\
            .eq('url', url)\
            .limit(1)\
            .execute()
        return len(result.data) > 0
    except Exception as e:
        logging.error(f"Error checking URL existence: {e}")
        return False

# setup driver; either Chrome or Safari (safari seems better at avoiding detection)
def _setup_driver(use_safari: bool = False, proxy_manager = None) -> webdriver.Remote:
    # setup Safari driver
    if use_safari:
        options = SafariOptions()
        service = SafariService()
        driver = webdriver.Safari(service=service, options=options)
    # setup Chrome driver (undetected-chromedriver)
    else:
        options = uc.ChromeOptions()
        
        # add proxy if available
        proxy = proxy_manager.get_proxy() if proxy_manager else None
        if proxy:
            options.add_argument(f'--proxy-server={proxy}')
        
        options.add_argument('--no-sandbox')
        options.add_argument('--disable-dev-shm-usage')
        options.add_argument('--disable-gpu')
        options.add_argument('--window-size=1920,1080')
        options.add_argument("--log-level=3")
        
        driver = uc.Chrome(options=options)
    
    return driver

# add random delay to avoid detection
def _random_delay(min_seconds=None, max_seconds=None):
    if min_seconds is None or max_seconds is None:
        min_seconds, max_seconds = GRID_HOVER_DELAY_RANGE
    
    # convert ms to seconds
    delay = random.uniform(min_seconds/1000, max_seconds/1000)
    time.sleep(delay)

# extract TCIN from a product card
def _get_tcin_from_card(card_element) -> Optional[str]:
    try:
        # try to get TCIN from data-focusid attribute
        focusid = card_element.get_attribute(PRODUCT_TCIN_ATTRIBUTE)
        if focusid and '_product_card' in focusid:
            return focusid.split('_product_card')[0]
    except Exception as e:
        logging.error(f"Error extracting TCIN: {e}")
    return None

# build canonical Target URL from TCIN
def _build_target_url_from_tcin(tcin: str) -> str:
    return f"https://www.target.com/p/-/A-{tcin}"

# extract product URL from a product card
def _extract_product_url(driver, card) -> Optional[str]:
<<<<<<< HEAD
    tcin = _get_tcin_from_card(card)
    if not tcin:
        return None
=======
    # CRITICAL: ensure card is fully loaded before ANY extraction
    try:
        driver.execute_script(
            "arguments[0].scrollIntoView({block:'center'});", card
        )
        # wait for elements to be present
        WebDriverWait(card, 2).until(
            EC.presence_of_element_located((By.CSS_SELECTOR, PRODUCT_LINK_SELECTOR))
        )
    except (TimeoutException, NoSuchElementException):
        pass
    
    # method 1: build URL directly from TCIN (most reliable)
    tcin = _get_tcin_from_card(card)
    if tcin:
        return _build_target_url_from_tcin(tcin)
    
    # method 2: extract from href and normalize (fallback)
    try:
        link = card.find_element(By.CSS_SELECTOR, PRODUCT_LINK_SELECTOR)
        href = link.get_attribute('href')
        if href:
            full_url = urljoin("https://www.target.com", href)
            return _shorten_target_url(full_url)
    except NoSuchElementException:
        pass
    
    return None
>>>>>>> 46d810ba

    return _build_target_url_from_tcin(tcin)

# extract product title from a card element
def _extract_product_title(card_element) -> str:
    try:
        # get title element
        title_element = card_element.find_element(By.CSS_SELECTOR, PRODUCT_TITLE_SELECTOR)
        return title_element.text.strip()
    except (NoSuchElementException, StaleElementReferenceException):
        return "Unknown Title"

# extract product price from a card element
def _extract_product_price(card_element) -> str:
    try:
        # get price element
        price_element = card_element.find_element(By.CSS_SELECTOR, PRODUCT_PRICE_SELECTOR)
        return price_element.text.strip()
    except (NoSuchElementException, StaleElementReferenceException):
        return "Unknown Price"

# scroll down the page to ensure all products are loaded
def _scroll_page(driver):
    try:
        # get initial page height
        last_height = driver.execute_script("return document.body.scrollHeight")
        
        while True:
            # Scroll down
            driver.execute_script("window.scrollBy(0, 800);")
            
            # Wait for page to load
            _random_delay(500, 1000)
            
            # Calculate new scroll height and compare with last scroll height
            new_height = driver.execute_script("return document.body.scrollHeight")
            if new_height == last_height:
                # If heights are the same, we've reached the bottom
                break
            last_height = new_height
            
    except Exception as e:
        logging.error(f"Error scrolling page: {e}")

# navigate to the next results page
def _go_to_next_page(driver) -> bool:
    try:
        # wait until *any* next button is present
        buttons = WebDriverWait(driver, 5).until(
            EC.presence_of_all_elements_located((By.CSS_SELECTOR, NEXT_BUTTON_SELECTOR))
        )

        # pick the first one that is actually enabled / clickable
        btn = None
        for b in buttons:
            # skip ghost or true-disabled arrows
            if b.get_attribute("disabled") or b.get_attribute("aria-disabled") == "true":
                continue
            btn = b
            break
        # no usable arrow -> last page
        if btn is None:
            return False

        driver.execute_script("arguments[0].scrollIntoView({block:'center'});", btn)
        time.sleep(0.4)          # tiny pause so IntersectionObserver inside the page fires (to load more products)

        href = btn.get_attribute("href")
        if href:
            # link variant -> just load it
            driver.get(href)
        else:
            # button variant -> click via JS to avoid overlay / sticky header collisions
            driver.execute_script("arguments[0].click();", btn)

        # give React a moment to swap the grid (to load more products)
        WebDriverWait(driver, 10).until(
            EC.presence_of_element_located((By.CSS_SELECTOR, PRODUCT_GRID_SELECTOR))
        )
        return True

    except TimeoutException:
        return False
    except Exception as exc:
        logging.error(f"Error navigating to next page: {exc}")
        return False

# extract just product URLs from pages (for Redis output)
def _extract_urls(driver: webdriver.Remote, url: str, max_pages: int, logger) -> List[str]:
    # logger
    logger.info(f"Extracting URLs from {url}")
    all_urls = []
    
    # navigate to the starting URL
    try:
        driver.get(url)
        
        # process pages
        for page_num in range(max_pages):
            logger.info(f"Processing page {page_num + 1}/{max_pages}")
            
            # wait for product grid to load
            try:
                WebDriverWait(driver, 10).until(
                    EC.presence_of_element_located((By.CSS_SELECTOR, PRODUCT_GRID_SELECTOR))
                )
            except TimeoutException:
                logger.warning("Timed out waiting for product grid")
                break
            
            # allow dynamic content to load
            _random_delay(1000, 2000)
            
            # scroll down to load all products
            _scroll_page(driver)
            
            # get all product cards
            product_cards = driver.find_elements(By.CSS_SELECTOR, PRODUCT_CARD_SELECTOR)
            logger.info(f"Found {len(product_cards)} product cards on page {page_num + 1}")
            
            # extract URLs from each card
            page_urls = []
            for card in product_cards:
                tcin = _get_tcin_from_card(card)
                if not tcin or tcin in SEEN_TCINS:
                    continue
                
                product_url = _extract_product_url(driver, card)
                if product_url:
                    page_urls.append(product_url)
                    SEEN_TCINS.add(tcin)
            
            # add to results
            all_urls.extend(page_urls)
            logger.info(f"Extracted {len(page_urls)} unique URLs from page {page_num + 1}")
            
            # check if there are more pages
            if not _go_to_next_page(driver):
                logger.info("No more pages available")
                break
            
            # random delay b/w pages
            _random_delay(2000, 4000)
            
    # handle errors
    except Exception as e:
        logger.error(f"Error extracting URLs: {e}")
    
    return all_urls

# extract full product data from pages (for JSON output)
def _extract_full(driver: webdriver.Remote, url: str, max_pages: int, logger, supabase_client = None) -> List[Dict[str, Any]]:
    # logger
    logger.info(f"Extracting full product data from {url}")
    all_products = []
    
    # navigate to starting URL
    try:
        driver.get(url)
        
        # process pages
        for page_num in range(max_pages):
            logger.info(f"Processing page {page_num + 1}/{max_pages}")
            
            # wait for product grid to load
            try:
                WebDriverWait(driver, 10).until(
                    EC.presence_of_element_located((By.CSS_SELECTOR, PRODUCT_GRID_SELECTOR))
                )
            except TimeoutException:
                logger.warning("Timed out waiting for product grid")
                break
            
            # allow dynamic content to load
            _random_delay(1000, 2000)
            
            # scroll down to load all products
            _scroll_page(driver)
            
            # get all product cards
            product_cards = driver.find_elements(By.CSS_SELECTOR, PRODUCT_CARD_SELECTOR)
            logger.info(f"Found {len(product_cards)} product cards on page {page_num + 1}")
            
            # extract data from each card
            page_products = []
            for card in product_cards:
                tcin = _get_tcin_from_card(card)
                if not tcin or tcin in SEEN_TCINS:
                    continue
                
                product_url = _extract_product_url(driver, card)  
                if not product_url:
                    continue
                
                # check if URL exists in database before processing
                if supabase_client and _url_exists_in_database(product_url, supabase_client):
                    logger.info(f"Skipping existing product: {product_url}")
                    # mark as seen to avoid reprocessing
                    SEEN_TCINS.add(tcin)
                    continue
                
                product_data = {
                    "tcin": tcin,
                    "title": _extract_product_title(card),
                    "price": _extract_product_price(card),
                    "url": product_url
                }
                
                page_products.append(product_data)
                SEEN_TCINS.add(tcin)
            
            all_products.extend(page_products)
            logger.info(f"Extracted {len(page_products)} unique products from page {page_num + 1}")
            
            # check if more pages
            if not _go_to_next_page(driver):
                logger.info("No more pages available")
                break
            
            # random delay b/w pages
            _random_delay(2000, 4000)
            
    # handle errors
    except Exception as e:
        logger.error(f"Error extracting product data: {e}")
                
    return all_products

# build the URL from the TCIN
def _build_target_url_from_tcin(tcin: str) -> str:
    return f"https://www.target.com/p/-/A-{tcin}"

# shorten the URL to the product (to avoid dupes)
def _shorten_target_url(url: str) -> str:
    if not url:
        return url
        
    # match Target product URLs with TCIN (A-numbers)
    pattern = r'https://www\.target\.com/p/[^/]*(/\-/A-\d+)(?:[#?].*)?'
    match = re.search(pattern, url)
    
    if match:
        tcin_part = match.group(1)  # /-/A-number
        # construct minimal product URL
        return f"https://www.target.com/p{tcin_part}"
    
    # fallback pattern for URLs that might not have product names
    pattern2 = r'(https://www\.target\.com/p/).*?(/\-/A-\d+)(?:[#?].*)?'
    match2 = re.search(pattern2, url)
    
    if match2:
        base_url = match2.group(1)  # https://www.target.com/p/
        tcin_part = match2.group(2)  # /-/A-number
        return f"{base_url}{tcin_part}"
    
    # fallback to original if no match
    return url 

# * main - crawl product grids from a list of starting URLs and return the products found
def crawl_grid(start_urls: List[str], max_depth: int = 5, extract_urls_only: bool = False,
               use_safari: bool = False, proxy_manager = None, logger = None, supabase_client = None) -> List:
    # logger
    if logger is None:
        logger = logging.getLogger(__name__)
    
    # results container
    results = []
    
    # extract function to use
    extract_fn = _extract_urls if extract_urls_only else _extract_full
    
    # process each URL
    for url in start_urls:
        try:
            logger.info(f"Processing URL: {url}")
            driver = _setup_driver(use_safari=use_safari, proxy_manager=proxy_manager)
            
            # call extract function
            if extract_urls_only:
                url_results = extract_fn(driver, url, max_depth, logger)
            else:
                url_results = extract_fn(driver, url, max_depth, logger, supabase_client)
            
            results.extend(url_results)
            logger.info(f"Completed URL: {url}, extracted {len(url_results)} items")
        except Exception as e:
            logger.error(f"Error processing URL {url}: {e}")
        finally:
            if driver:
                driver.quit()
    
    return results

# testing entry point
if __name__ == "__main__":
    # test URL normalization first
    test_urls = [
        "https://www.target.com/p/kinder-bueno-minis-candy-share-pack-5-7oz/-/A-80321287#lnk=sametab",
        "https://www.target.com/p/some-product-name/-/A-12345678?ref=target",
        "https://www.target.com/p/-/A-87654321",
        "https://www.target.com/p/long-product-name-here/-/A-11111111",
    ]
    
    print("Target URL Normalization Test:")
    for url in test_urls:
        shortened = _shorten_target_url(url)
        print(f"Original:  {url}")
        print(f"Shortened: {shortened}")
        print("---")
    
    # all should normalize to: https://www.target.com/p/-/A-{tcin}
    
    logging.basicConfig(
        level=logging.INFO,
        format="%(asctime)s - %(levelname)s - %(message)s",
    )
    logger = logging.getLogger(__name__)
    
    # test URLs for crawling
    crawl_test_urls = [
        "https://www.target.com/c/frozen-single-serve-meals-foods-grocery/-/N-wdysv",
        "https://www.target.com/c/cookies-snacks-grocery/-/N-54v3e"
    ]
    
    # test w/ URL-only extraction
    urls_only = crawl_grid(crawl_test_urls, max_depth=2, extract_urls_only=True, use_safari=True, logger=logger)

    # clear seen TCINs
    SEEN_TCINS.clear()

    # test w/ full extraction
    full_data = crawl_grid(crawl_test_urls, max_depth=2, extract_urls_only=False, use_safari=True, logger=logger)

    # save results
    Path("target_urls.json").write_text(json.dumps(urls_only, indent=2, ensure_ascii=False))
    Path("target_products.json").write_text(json.dumps(full_data, indent=2, ensure_ascii=False))
    logger.info("Saved results to JSON files")

    logger.info(f"Extracted {len(urls_only)} unique product URLs")<|MERGE_RESOLUTION|>--- conflicted
+++ resolved
@@ -102,40 +102,9 @@
 
 # extract product URL from a product card
 def _extract_product_url(driver, card) -> Optional[str]:
-<<<<<<< HEAD
     tcin = _get_tcin_from_card(card)
     if not tcin:
         return None
-=======
-    # CRITICAL: ensure card is fully loaded before ANY extraction
-    try:
-        driver.execute_script(
-            "arguments[0].scrollIntoView({block:'center'});", card
-        )
-        # wait for elements to be present
-        WebDriverWait(card, 2).until(
-            EC.presence_of_element_located((By.CSS_SELECTOR, PRODUCT_LINK_SELECTOR))
-        )
-    except (TimeoutException, NoSuchElementException):
-        pass
-    
-    # method 1: build URL directly from TCIN (most reliable)
-    tcin = _get_tcin_from_card(card)
-    if tcin:
-        return _build_target_url_from_tcin(tcin)
-    
-    # method 2: extract from href and normalize (fallback)
-    try:
-        link = card.find_element(By.CSS_SELECTOR, PRODUCT_LINK_SELECTOR)
-        href = link.get_attribute('href')
-        if href:
-            full_url = urljoin("https://www.target.com", href)
-            return _shorten_target_url(full_url)
-    except NoSuchElementException:
-        pass
-    
-    return None
->>>>>>> 46d810ba
 
     return _build_target_url_from_tcin(tcin)
 
